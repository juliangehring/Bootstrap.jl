name = "Bootstrap"
uuid = "e28b5b4c-05e8-5b66-bc03-6f0c0a0a06e0"
version = "2.1.0"

[deps]
DataFrames = "a93c6f00-e57d-5684-b7b6-d8193f3e46c0"
Distributions = "31c24e10-a181-5473-b8eb-7969acd0382f"
Random = "9a3f8284-a2c9-5f02-9a11-845980a1fd5c"
Statistics = "10745b16-79ce-11e8-11f9-7d13ad32a3b2"
StatsBase = "2913bbd2-ae8a-5f71-8c99-4fb6c76f3a91"
StatsModels = "3eaba693-59b7-5ba5-a881-562e759f1c8d"

[compat]
<<<<<<< HEAD
StatsModels = ">=0.6"
=======
julia = "1"
StatsModels = "< 0.6.0"
>>>>>>> c2f9f763

[extras]
GLM = "38e38edf-8417-5370-95a0-9cbb8c7f171a"
Test = "8dfed614-e22c-5e08-85e1-65c5234f0b40"

[targets]
test = ["Test", "GLM"]<|MERGE_RESOLUTION|>--- conflicted
+++ resolved
@@ -11,12 +11,8 @@
 StatsModels = "3eaba693-59b7-5ba5-a881-562e759f1c8d"
 
 [compat]
-<<<<<<< HEAD
+julia = "1"
 StatsModels = ">=0.6"
-=======
-julia = "1"
-StatsModels = "< 0.6.0"
->>>>>>> c2f9f763
 
 [extras]
 GLM = "38e38edf-8417-5370-95a0-9cbb8c7f171a"
